--- conflicted
+++ resolved
@@ -102,13 +102,10 @@
     #define DEMO_entryFUNCTION             RunHttpsSyncUploadDemo
 #elif defined( CONFIG_HTTPS_ASYNC_UPLOAD_DEMO_ENABLED )
     #define DEMO_entryFUNCTION             RunHttpsAsyncUploadDemo
-<<<<<<< HEAD
 #elif defined( CONFIG_MQTT_TRANSPORT_DEMO_ENABLED )
     #define DEMO_entryFUNCTION             RunMQTTTransportDemo
-=======
 #elif defined( CONFIG_CLI_UART_DEMO_ENABLED )
     #define DEMO_entryFUNCTION             vRunCLIUartDemo
->>>>>>> db516901
 #else /* if defined( CONFIG_MQTT_DEMO_ENABLED ) */
 /* if no demo was defined there will be no entry point defined and we will not be able to run the demo */
     #error "No demo to run. One demo should be enabled"
