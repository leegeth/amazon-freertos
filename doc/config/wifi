# Include common configuration options.
@INCLUDE_PATH = doc/config
@INCLUDE = common

# Basic project information.
PROJECT_NAME = "Wi-Fi Management Library"

# Library documentation output directory.
HTML_OUTPUT = wifi

# Generate Doxygen tag file for this library.
GENERATE_TAGFILE = doc/tag/wifi.tag

# Directories containing library source code.
<<<<<<< HEAD
INPUT = libraries/abstractions/wifi/include/aws_wifi.h \
=======
INPUT = libraries/abstractions/wifi/include/iot_wifi.h \
>>>>>>> 3949bfa9
        doc/lib/wifi.txt

# Library file names.
FILE_PATTERNS = *.h *.c *.txt

<<<<<<< HEAD
EXAMPLE_PATH = libraries/abstractions/wifi/include/aws_wifi.h
=======
EXAMPLE_PATH = libraries/abstractions/wifi/include/iot_wifi.h
>>>>>>> 3949bfa9

# External tag files required by this library.
TAGFILES = doc/tag/main.tag=../main \<|MERGE_RESOLUTION|>--- conflicted
+++ resolved
@@ -12,21 +12,13 @@
 GENERATE_TAGFILE = doc/tag/wifi.tag
 
 # Directories containing library source code.
-<<<<<<< HEAD
-INPUT = libraries/abstractions/wifi/include/aws_wifi.h \
-=======
 INPUT = libraries/abstractions/wifi/include/iot_wifi.h \
->>>>>>> 3949bfa9
         doc/lib/wifi.txt
 
 # Library file names.
 FILE_PATTERNS = *.h *.c *.txt
 
-<<<<<<< HEAD
-EXAMPLE_PATH = libraries/abstractions/wifi/include/aws_wifi.h
-=======
 EXAMPLE_PATH = libraries/abstractions/wifi/include/iot_wifi.h
->>>>>>> 3949bfa9
 
 # External tag files required by this library.
 TAGFILES = doc/tag/main.tag=../main \