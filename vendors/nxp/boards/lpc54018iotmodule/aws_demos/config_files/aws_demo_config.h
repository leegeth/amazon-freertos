/*
 * Amazon FreeRTOS V1.4.7
 * Copyright (C) 2017 Amazon.com, Inc. or its affiliates.  All Rights Reserved.
 *
 * Permission is hereby granted, free of charge, to any person obtaining a copy of
 * this software and associated documentation files (the "Software"), to deal in
 * the Software without restriction, including without limitation the rights to
 * use, copy, modify, merge, publish, distribute, sublicense, and/or sell copies of
 * the Software, and to permit persons to whom the Software is furnished to do so,
 * subject to the following conditions:
 *
 * The above copyright notice and this permission notice shall be included in all
 * copies or substantial portions of the Software.
 *
 * THE SOFTWARE IS PROVIDED "AS IS", WITHOUT WARRANTY OF ANY KIND, EXPRESS OR
 * IMPLIED, INCLUDING BUT NOT LIMITED TO THE WARRANTIES OF MERCHANTABILITY, FITNESS
 * FOR A PARTICULAR PURPOSE AND NONINFRINGEMENT. IN NO EVENT SHALL THE AUTHORS OR
 * COPYRIGHT HOLDERS BE LIABLE FOR ANY CLAIM, DAMAGES OR OTHER LIABILITY, WHETHER
 * IN AN ACTION OF CONTRACT, TORT OR OTHERWISE, ARISING FROM, OUT OF OR IN
 * CONNECTION WITH THE SOFTWARE OR THE USE OR OTHER DEALINGS IN THE SOFTWARE.
 *
 * http://aws.amazon.com/freertos
 * http://www.FreeRTOS.org
 */

#ifndef _AWS_DEMO_CONFIG_H_
#define _AWS_DEMO_CONFIG_H_

/* To run a particular demo you need to define one of these.
 * Only one demo can be configured at a time
 *
 *          CONFIG_MQTT_DEMO_ENABLED
 *          CONFIG_SHADOW_DEMO_ENABLED
 *          CONFIG_GREENGRASS_DISCOVERY_DEMO_ENABLED
 *          CONFIG_TCP_ECHO_CLIENT_DEMO_ENABLED
 *          CONFIG_DEFENDER_DEMO_ENABLED
 *          CONFIG_POSIX_DEMO_ENABLED
 *          CONFIG_OTA_UPDATE_DEMO_ENABLED
 *          CONFIG_HTTPS_SYNC_DOWNLOAD_DEMO_ENABLED
 *          CONFIG_HTTPS_ASYNC_DOWNLOAD_DEMO_ENABLED
 *
 *  These defines are used in iot_demo_runner.h for demo selection */

#define CONFIG_MQTT_DEMO_ENABLED

/* Default configuration for all demos. Individual demos can override these below */
#define democonfigDEMO_STACKSIZE                          ( configMINIMAL_STACK_SIZE * 20 )
#define democonfigDEMO_PRIORITY                           ( tskIDLE_PRIORITY + 1 )
#define democonfigNETWORK_TYPES                           ( AWSIOT_NETWORK_TYPE_WIFI )

#define democonfigSHADOW_DEMO_NUM_TASKS                   ( 2 )
#define democonfigSHADOW_DEMO_TASK_STACK_SIZE             ( configMINIMAL_STACK_SIZE * 15 )
#define democonfigSHADOW_DEMO_TASK_PRIORITY               ( tskIDLE_PRIORITY + 1 )
#define shadowDemoUPDATE_TASK_STACK_SIZE                  ( configMINIMAL_STACK_SIZE * 10 )

#define democonfigMQTT_ECHO_TLS_NEGOTIATION_TIMEOUT       pdMS_TO_TICKS( 12000 )
<<<<<<< HEAD
#define democonfigMQTT_ECHO_TASK_STACK_SIZE               ( configMINIMAL_STACK_SIZE * 11 )
=======
>>>>>>> b1470243
#define democonfigMQTT_ECHO_TASK_PRIORITY                 ( tskIDLE_PRIORITY )

/* Greengrass discovery example task parameters. */
#define democonfigGREENGRASS_DISCOVERY_TASK_STACK_SIZE    ( configMINIMAL_STACK_SIZE * 22 )
#define democonfigGREENGRASS_DISCOVERY_TASK_PRIORITY      ( tskIDLE_PRIORITY + 1 )

/* Timeout used when performing MQTT operations that do not need extra time
 * to perform a TLS negotiation. */
#define democonfigMQTT_TIMEOUT                            pdMS_TO_TICKS( 2500 )

/* Send AWS IoT MQTT traffic encrypted. */
#define democonfigMQTT_AGENT_CONNECT_FLAGS                ( mqttagentREQUIRE_TLS )

#endif /* _AWS_DEMO_CONFIG_H_ */<|MERGE_RESOLUTION|>--- conflicted
+++ resolved
@@ -54,10 +54,7 @@
 #define shadowDemoUPDATE_TASK_STACK_SIZE                  ( configMINIMAL_STACK_SIZE * 10 )
 
 #define democonfigMQTT_ECHO_TLS_NEGOTIATION_TIMEOUT       pdMS_TO_TICKS( 12000 )
-<<<<<<< HEAD
 #define democonfigMQTT_ECHO_TASK_STACK_SIZE               ( configMINIMAL_STACK_SIZE * 11 )
-=======
->>>>>>> b1470243
 #define democonfigMQTT_ECHO_TASK_PRIORITY                 ( tskIDLE_PRIORITY )
 
 /* Greengrass discovery example task parameters. */
