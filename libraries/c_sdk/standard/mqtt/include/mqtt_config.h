--- conflicted
+++ resolved
@@ -22,11 +22,7 @@
 
 /************ End of logging configuration ****************/
 
-<<<<<<< HEAD
-/* Set network context to send packets on the network. */
-=======
 /* Set network context used for sending the packets on the network. */
->>>>>>> a8d80452
 typedef struct NetworkContext
 {
     void * networkConnection;
@@ -37,7 +33,7 @@
  * @brief The maximum number of MQTT PUBLISH messages that may be pending
  * acknowledgement at any time.
  *
- * QoS 1 and 2 MQTT PUBLISHes require acknowlegement from the server before
+ * QoS 1 and 2 MQTT PUBLISHes require acknowledgement from the server before
  * they can be completed. While they are awaiting the acknowledgement, the
  * client must maintain information about their state. The value of this
  * macro sets the limit on how many simultaneous PUBLISH states an MQTT
