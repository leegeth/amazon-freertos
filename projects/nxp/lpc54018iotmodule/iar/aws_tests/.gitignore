--- conflicted
+++ resolved
@@ -1,10 +1,5 @@
 Debug
-<<<<<<< HEAD
-Settings
-*.dep
-=======
 Release
 settings
 *.dep
-*.ewt
->>>>>>> 8add5b91
+*.ewt